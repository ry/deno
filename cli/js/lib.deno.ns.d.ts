--- conflicted
+++ resolved
@@ -1631,19 +1631,15 @@
   /** **UNSTABLE**: new API, yet to be vetted.
    *
    * A generic transport listener for message-oriented protocols. */
-<<<<<<< HEAD
-  export interface DatagramConn<T> extends AsyncIterator<[Uint8Array, T]> {
-=======
   export interface UDPConn extends AsyncIterable<[Uint8Array, Addr]> {
->>>>>>> b7e6a31a
     /** **UNSTABLE**: new API, yet to be vetted.
      *
      * Waits for and resolves to the next message to the `UDPConn`. */
-    receive(p?: Uint8Array): Promise<[Uint8Array, T]>;
+    receive(p?: Uint8Array): Promise<[Uint8Array, Addr]>;
     /** UNSTABLE: new API, yet to be vetted.
      *
      * Sends a message to the target. */
-    send(p: Uint8Array, addr: T): Promise<void>;
+    send(p: Uint8Array, addr: Addr): Promise<void>;
     /** UNSTABLE: new API, yet to be vetted.
      *
      * Close closes the socket. Any pending message promises will be rejected
@@ -1651,22 +1647,18 @@
     close(): void;
     /** Return the address of the `UDPConn`. */
     readonly addr: T;
-    [Symbol.asyncIterator](): AsyncIterator<[Uint8Array, T]>;
+    [Symbol.asyncIterator](): AsyncIterator<[Uint8Array, Addr]>;
   }
 
   /** A generic network listener for stream-oriented protocols. */
-<<<<<<< HEAD
-  export interface Listener<T> extends AsyncIterator<Conn> {
-=======
   export interface Listener extends AsyncIterable<Conn> {
->>>>>>> b7e6a31a
     /** Waits for and resolves to the next connection to the `Listener`. */
     accept(): Promise<Conn>;
     /** Close closes the listener. Any pending accept promises will be rejected
      * with errors. */
     close(): void;
     /** Return the address of the `Listener`. */
-    readonly addr: T;
+    readonly addr: Addr;
 
     [Symbol.asyncIterator](): AsyncIterator<Conn>;
   }
